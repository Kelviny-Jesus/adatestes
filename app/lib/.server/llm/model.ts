/*
 * @ts-nocheck
 * Preventing TS checks with files presented in the video for a better presentation.
 */
import { getAPIKey, getBaseURL } from '~/lib/.server/llm/api-key';
import { createAnthropic } from '@ai-sdk/anthropic';
import { createOpenAI } from '@ai-sdk/openai';
import { createGoogleGenerativeAI } from '@ai-sdk/google';
import { ollama } from 'ollama-ai-provider';
import { createOpenRouter } from '@openrouter/ai-sdk-provider';
import { createMistral } from '@ai-sdk/mistral';
import { createCohere } from '@ai-sdk/cohere';
import type { LanguageModelV1 } from 'ai';

export const DEFAULT_NUM_CTX = process.env.DEFAULT_NUM_CTX ? parseInt(process.env.DEFAULT_NUM_CTX, 10) : 32768;

type OptionalApiKey = string | undefined;

export function getAnthropicModel(apiKey: OptionalApiKey, model: string) {
  const anthropic = createAnthropic({
    apiKey,
  });

  return anthropic(model);
}
<<<<<<< HEAD

export function getOpenAILikeModel(baseURL: string, apiKey: string, model: string) {
=======
export function getOpenAILikeModel(baseURL: string, apiKey: OptionalApiKey, model: string) {
>>>>>>> 9b62edd9
  const openai = createOpenAI({
    baseURL,
    apiKey,
  });

  return openai(model);
}

export function getCohereAIModel(apiKey: OptionalApiKey, model: string) {
  const cohere = createCohere({
    apiKey,
  });

  return cohere(model);
}

export function getOpenAIModel(apiKey: OptionalApiKey, model: string) {
  const openai = createOpenAI({
    apiKey,
  });

  return openai(model);
}

export function getMistralModel(apiKey: OptionalApiKey, model: string) {
  const mistral = createMistral({
    apiKey,
  });

  return mistral(model);
}

export function getGoogleModel(apiKey: OptionalApiKey, model: string) {
  const google = createGoogleGenerativeAI({
    apiKey,
  });

  return google(model);
}

export function getGroqModel(apiKey: OptionalApiKey, model: string) {
  const openai = createOpenAI({
    baseURL: 'https://api.groq.com/openai/v1',
    apiKey,
  });

  return openai(model);
}

export function getHuggingFaceModel(apiKey: OptionalApiKey, model: string) {
  const openai = createOpenAI({
    baseURL: 'https://api-inference.huggingface.co/v1/',
    apiKey,
  });

  return openai(model);
}

export function getOllamaModel(baseURL: string, model: string) {
  const ollamaInstance = ollama(model, {
    numCtx: DEFAULT_NUM_CTX,
  }) as LanguageModelV1 & { config: any };

  ollamaInstance.config.baseURL = `${baseURL}/api`;

  return ollamaInstance;
}

<<<<<<< HEAD
export function getDeepseekModel(apiKey: string, model: string) {
=======
export function getDeepseekModel(apiKey: OptionalApiKey, model: string) {
>>>>>>> 9b62edd9
  const openai = createOpenAI({
    baseURL: 'https://api.deepseek.com/beta',
    apiKey,
  });

  return openai(model);
}

export function getOpenRouterModel(apiKey: OptionalApiKey, model: string) {
  const openRouter = createOpenRouter({
    apiKey,
  });

  return openRouter.chat(model);
}

export function getLMStudioModel(baseURL: string, model: string) {
  const lmstudio = createOpenAI({
    baseUrl: `${baseURL}/v1`,
    apiKey: '',
  });

  return lmstudio(model);
}

export function getXAIModel(apiKey: OptionalApiKey, model: string) {
  const openai = createOpenAI({
    baseURL: 'https://api.x.ai/v1',
    apiKey,
  });

  return openai(model);
}

export function getModel(provider: string, model: string, env: Env, apiKeys?: Record<string, string>) {
  let apiKey;  // Declare first
  let baseURL;

  apiKey = getAPIKey(env, provider, apiKeys);  // Then assign
  baseURL = getBaseURL(env, provider);

  switch (provider) {
    case 'Anthropic':
      return getAnthropicModel(apiKey, model);
    case 'OpenAI':
      return getOpenAIModel(apiKey, model);
    case 'Groq':
      return getGroqModel(apiKey, model);
    case 'HuggingFace':
      return getHuggingFaceModel(apiKey, model);
    case 'OpenRouter':
      return getOpenRouterModel(apiKey, model);
    case 'Google':
      return getGoogleModel(apiKey, model);
    case 'OpenAILike':
      return getOpenAILikeModel(baseURL, apiKey, model);
    case 'Deepseek':
      return getDeepseekModel(apiKey, model);
    case 'Mistral':
      return getMistralModel(apiKey, model);
    case 'LMStudio':
      return getLMStudioModel(baseURL, model);
    case 'xAI':
      return getXAIModel(apiKey, model);
    case 'Cohere':
      return getCohereAIModel(apiKey, model);
    default:
      return getOllamaModel(baseURL, model);
  }
}<|MERGE_RESOLUTION|>--- conflicted
+++ resolved
@@ -23,12 +23,7 @@
 
   return anthropic(model);
 }
-<<<<<<< HEAD
-
-export function getOpenAILikeModel(baseURL: string, apiKey: string, model: string) {
-=======
 export function getOpenAILikeModel(baseURL: string, apiKey: OptionalApiKey, model: string) {
->>>>>>> 9b62edd9
   const openai = createOpenAI({
     baseURL,
     apiKey,
@@ -97,11 +92,7 @@
   return ollamaInstance;
 }
 
-<<<<<<< HEAD
-export function getDeepseekModel(apiKey: string, model: string) {
-=======
 export function getDeepseekModel(apiKey: OptionalApiKey, model: string) {
->>>>>>> 9b62edd9
   const openai = createOpenAI({
     baseURL: 'https://api.deepseek.com/beta',
     apiKey,
@@ -137,11 +128,13 @@
 }
 
 export function getModel(provider: string, model: string, env: Env, apiKeys?: Record<string, string>) {
-  let apiKey;  // Declare first
-  let baseURL;
+  /*
+   * let apiKey; // Declare first
+   * let baseURL;
+   */
 
-  apiKey = getAPIKey(env, provider, apiKeys);  // Then assign
-  baseURL = getBaseURL(env, provider);
+  const apiKey = getAPIKey(env, provider, apiKeys); // Then assign
+  const baseURL = getBaseURL(env, provider);
 
   switch (provider) {
     case 'Anthropic':
